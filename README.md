# External Multimodal Graph Based Fake News Detection

A comprehensive pipeline for fake news detection using multimodal graph neural networks with entity-aware image and text embeddings.

---

## 📋 Table of Contents

- [Installation](#installation)
- [Quick Start - Reproduce Results](#quick-start---reproduce-results)
- [Datasets](#datasets)
- [Configuration](#configuration)
- [Pipelines](#pipelines)
  - [Text Summarization](#text-summarization)
  - [Entity & Image Extraction](#entity--image-extraction)
  - [Embedding Processing](#embedding-processing)
- [Model Training & Evaluation](#model-training--evaluation)
- [Project Structure](#project-structure)
- [References & Credits](#references--credits)

---

## 🚀 Installation

Install all required dependencies:

```bash
pip install -r requirements.txt
```

---

<<<<<<< HEAD
## 🎯 Quick Start - Reproduce Results

To reproduce the results from our trained models:

1. **Download Pre-trained Models & Test Datasets:**
   - Access the Google Drive folder: [**Download Link**](https://drive.google.com/drive/folders/1QVjFhv3Sl98__i-UWwonSMHE51mzpGw4?usp=drive_link)
   - Access will be provided upon request
   - Download the `best_models/` folder
   - Download the `test_datasets/` folder

2. **Setup:**
   ```bash
   # Place folders in your project root
=======
🎯 Quick Start - Reproduce Results
To reproduce the results from our trained models:

Download Pre-trained Models & Test Datasets:

Access the Google Drive folder: Download Link (https://drive.google.com/drive/folders/1QVjFhv3Sl98__i-UWwonSMHE51mzpGw4?usp=drive_link).
Access will be provided upon requesting.

Download the best_models/ folder
Download the test_datasets/ folder


Setup:

bash   # Place folders in your project root
>>>>>>> f6e1ac81
   project/
   ├── best_models/
   │   └── best_model.pth
   └── test_datasets/
       └── test_dataset.pt
<<<<<<< HEAD
   ```

3. **Load in Inference:**
   ```python
   # In src/emgfnd/model_inference.py
   
   # Load pre-trained model
   checkpoint = torch.load("best_models/best_model.pth")
   
   # Load test dataset
   dataset_test = torch.load("test_datasets/test_dataset.pt")
   ```

4. **Run Inference:**
   ```bash
   python src/emgfnd/model_inference.py
   ```

---

## 📊 Datasets

### Pre-processed Datasets (Ready to Use)

The Google Drive folder contains:
- **`best_models/`** - Pre-trained model checkpoints
- **`test_datasets/`** - Processed test embeddings and data

**Download:** [Google Drive Link](https://drive.google.com/drive/folders/1QVjFhv3Sl98__i-UWwonSMHE51mzpGw4?usp=drive_link)

### Raw Datasets (Start from Scratch)

If you want to process the data from scratch, download the raw datasets:

#### Dataset 1: All Data Dataset
- **Link:** [Google Drive](https://drive.google.com/file/d/0B3e3qZpPtccsMFo5bk9Ib3VCc2c/view)
- **Citation:**
  ```
  Yang Yang, Lei Zheng, Jiawei Zhang, Qingcai Cui, Zhoujun Li, and Philip S. Yu. 
  "TI-CNN: Convolutional Neural Networks for Fake News Detection." 
  ArXiv, abs/1806.00749, 2018.
  ```
- **Description:** Multi-platform fake news dataset with text and image data

#### Dataset 2: MediaEval 2016 (Twitter Dataset)
- **Link:** [GitHub Repository](https://github.com/MKLab-ITI/image-verification-corpus/tree/master)
- **Citation:**
  ```
  Christina Boididou, Katerina Andreadou, Symeon Papadopoulos, Duc Tien Dang Nguyen, 
  G. Boato, Michael Riegler, Martha Larson, and Ioannis Kompatsiaris. 
  "Verifying Multimedia Use at MediaEval 2015." 
  MediaEval Benchmarking Initiative for Multimedia Evaluation, 2015.
  ```
- **Description:** Twitter image verification corpus for fake news detection

> **Note:** After downloading raw datasets, follow the [Pipelines](#pipelines) section to process them.

---

=======

Load in Inference:

python   # In src/emgfnd/model_inference.py
   
   Load pre-trained model
   checkpoint = torch.load("best_models/best_model.pth")
   
   Load test dataset
   dataset_test = torch.load("test_datasets/test_dataset.pt")

Run Inference:

bash   python src/emgfnd/model_inference.py

### 📊 Datasets
Pre-processed Datasets (Ready to Use)
The Google Drive folder contains:

best_models/ - Pre-trained model checkpoints
test_datasets/ - Processed test embeddings and data

Download: Google Drive Link (Add your drive link here)
Raw Datasets (Start from Scratch)
If you want to process the data from scratch, download the raw datasets:

All Data Dataset: https://drive.google.com/file/d/0B3e3qZpPtccsMFo5bk9Ib3VCc2c/view}
Media Eval 2016 (Twitter) Dataset: https://github.com/MKLab-ITI/image-verification-corpus/tree/master

After downloading raw datasets, follow the Pipelines section to process them.

Raw Datasets (Start from Scratch)
If you want to process the data from scratch, download the raw datasets:
Dataset 1: All Data Dataset

Link: (https://drive.google.com/file/d/0B3e3qZpPtccsMFo5bk9Ib3VCc2c/view)
Citation:

(Yang Yang, Lei Zheng, Jiawei Zhang, Qingcai Cui,
Zhoujun Li, and Philip S. Yu. Ti-cnn: Convolu-
tional neural networks for fake news detection. ArXiv,
abs/1806.00749, 2018. URL https://api.semanticsc
holar.org/CorpusID:46934825.)

Dataset 2: Media Eval 2016 (Twitter Dataset)

Link: (https://github.com/MKLab-ITI/image-verification-corpus/tree/master)
Citation:

Christina Boididou, Katerina Andreadou, Symeon Pa-
padopoulos, Duc Tien Dang Nguyen, G. Boato,
Michael Riegler, Martha Larson, and Ioannis Kompat-
siaris. Verifying multimedia use at mediaeval 2015 in
mediaeval benchmarking initiative for multimedia eval-
uation. 09 2015.

Note: After downloading raw datasets, follow the Pipelines section to process them.
>>>>>>> f6e1ac81
## ⚙️ Configuration

### Environment Variables

Create a `.env` file in the root directory:

```env
TAG_ME_TOKEN=your_tagme_api_token_here
```

> **⚠️ Important:** 
> - Never commit your `.env` file to version control
> - Add `.env` to your `.gitignore`
> - The TAG_ME_TOKEN is required for entity extraction

### Configuration File (`config.py`)

Centralizes all project settings including:

- **Dataset Paths:** Processed data, entities, and reference images
- **Embedding Paths:** CLIP, BERT, ResNet, and MediaEval embeddings
- **Model Settings:** Text/image embedding models and dimensions
- **Image Directories:** Reference image storage locations

**Usage:**
1. Update paths in `config.py` to match your project structure
2. Ensure all directories exist before running pipelines
3. Switch datasets by modifying the `dataset` variable

---

## 🔄 Pipelines

### Text Summarization

**Script:** `src/pipelines/text_summarization.py`

Performs extractive summarization using BERT embeddings and SpaCy.

**Features:**
- Sentence splitting with SpaCy
- BERT-based sentence embeddings
- Cosine similarity ranking
- 512-token limit summaries

**Usage:**
```bash
python src/pipelines/text_summarization.py
```

**Output:** Adds `summarized_text` column to your DataFrame

---

### Entity & Image Extraction

#### Text Entity Extraction

**Script:** `src/pipelines/text_reference_images.py`

Extracts entities from article text using TagMe API and fetches Wikipedia images.

**Features:**
- Wikipedia entity annotation
- Async batch processing
- Image retrieval and caching
- Metadata management (JSON)

**Usage:**
```bash
python src/pipelines/text_reference_images.py
```

**Output:**
- CSV file with entities (`all_data_text_entities_df`)
- Reference images in `all_data_reference_images_dir`
- Metadata in `text_entity_metadata.json`

#### Title Entity Extraction

**Script:** `src/pipelines/title_reference_images.py`

Extracts entities from article titles.

**Features:**
- Title-based entity annotation
- Wikipedia image retrieval
- Efficient async processing

**Usage:**
```bash
python src/pipelines/title_reference_images.py
```

**Output:**
- CSV file with title entities (`all_data_title_entities_df`)
- Images in `all_data_reference_images_dir`
- Metadata in `entity_metadata.json`

---

### Embedding Processing

**Script:** `src/pipelines/processing_embeddings.py`

Processes image and text embeddings for ML models.

**Features:**
- Supports image and text embeddings
- Batch processing for efficiency
- Saves embeddings as pickle files

**Usage:**
```bash
python src/pipelines/processing_embeddings.py
```

**Configuration:**
- Set `embedding_type` to `"image"` or `"text"`
- Configure paths in `config.py`

---

### Embedding Extraction Utility

**Script:** `src/utils/get_embeddings.py`

Generates embeddings using pre-trained models.

**Supported Models:**
- **CLIP** (default)
- **ResNet-50** (2048-dim)
- **VGG16** (4096-dim)

**Usage:**
```python
from src.utils.get_embeddings import get_embeddings
from PIL import Image

images = [Image.open("path/to/image.jpg")]

# CLIP embeddings
embeddings = get_embeddings(images)

# ResNet embeddings
embeddings_resnet = get_embeddings(images, model="resnet")

# VGG embeddings
embeddings_vgg = get_embeddings(images, model="vgg")
```

**Adding New Models:**
1. Load pre-trained model in PyTorch
2. Define custom embedding extractor class
3. Add to `get_embeddings` function

---

## 🤖 Model Training & Evaluation

### EMGFND Module (`src/emgfnd`)

#### Dataset Setup (`src/emgfnd/utils.py`)

**Functions:**

**`set_up_all_data_dataset()`**
- Prepares multimodal dataset for training
- Filters invalid data
- Splits: 70% train, 20% val, 10% test
- Returns `MultimodalGraphDataset` objects

**`set_up_media_eval_dataset()`**
- MediaEval dataset preparation
- Splits: 70% train, 15% val, 15% test

**Usage:**
```python
from emgfnd.utils import set_up_all_data_dataset

train_dataset, val_dataset, test_dataset = set_up_all_data_dataset()
```

---

#### Model Configuration (`src/emgfnd/model_config.py`)

Contains the `Config` class with all hyperparameters:
- Batch size
- Learning rate
- Model dimensions
- Dataset paths

---

#### PGAT Model (`src/emgfnd/pgat_model.py`)

**PGATClassifier** - Position-aware Graph Attention Network
- Graph-based neural network (PyTorch Geometric)
- Forward propagation methods
- Classification for fake news detection

---

#### Training Pipeline (`src/emgfnd/modal_training.py`)

**Features:**
- ✅ Handles class imbalance (weighted loss, focal loss, weighted sampling)
- ✅ Early stopping
- ✅ Optimal threshold selection
- ✅ WandB logging (metrics, ROC/PR curves)
- ✅ Reproducible training (fixed seeds)

**Key Components:**
- `AUCMetrics`: ROC AUC and PR AUC computation
- `calculate_class_weights`: Dynamic weight calculation
- `find_optimal_threshold`: F1-maximizing threshold
- `train_func_epoch`: Training loop

**Usage:**
```bash
python src/emgfnd/modal_training.py
```

**Configuration:**
- Set `HANDLE_IMBALANCE = True` for imbalanced datasets
- Set `dataset_name` to `"all_data"` or `"media_eval"`

**Output:**
- Best model checkpoint saved to `config.best_model_path`
- Training logs in WandB

---

#### Model Inference (`src/emgfnd/model_inference.py`)

Evaluates trained model on test data.

**Features:**
- Supports both datasets (`all_data`, `media_eval`)
- Reproducible evaluation
- Comprehensive metrics reporting
- Custom threshold support

**Usage:**
```bash
python src/emgfnd/model_inference.py
```

**Metrics Reported:**
- Test Loss & Accuracy
- Precision, Recall, F1-score (per class)
- ROC AUC & PR AUC

**Dataset Options:**
```python
# Option 1: Setup function
train_dataset, val_dataset, test_dataset = set_up_all_data_dataset()

# Option 2: Load saved dataset
dataset_test = torch.load("path_to_saved_test_dataset.pt")
```

---

#### Evaluation Utilities (`src/emgfnd/evaluation_utils.py`)

Helper functions for model evaluation:
- Accuracy, precision, recall, F1-score
- AUC metrics
- Performance report generation

---

## 📁 Project Structure

```
.
├── src/
│   ├── pipelines/
│   │   ├── text_summarization.py
│   │   ├── text_reference_images.py
│   │   ├── title_reference_images.py
│   │   └── processing_embeddings.py
│   ├── emgfnd/
│   │   ├── utils.py
│   │   ├── model_config.py
│   │   ├── pgat_model.py
│   │   ├── modal_training.py
│   │   ├── model_inference.py
│   │   └── evaluation_utils.py
│   └── utils/
│       ├── get_embeddings.py
│       ├── pipeline_utils.py
│       └── tagMe.py
├── config.py
├── requirements.txt
├── .env
└── README.md
```

---

## 📦 Dependencies

- pandas
- transformers
- torch
- torchmetrics
- torch-geometric
- spacy
- scikit-learn
- aiohttp
- tqdm
- python-dotenv
- Pillow
- nest_asyncio
- wandb

---

## 📝 Notes

- **Reproducibility:** Random seeds are set across all scripts
- **Class Imbalance:** Training pipeline handles imbalanced datasets automatically
- **WandB Logging:** Requires WandB account for training visualization
- **Embeddings:** Use title-only or title+text embeddings by changing column references
- **Quick Testing:** Use pre-trained models from `best_models/` folder and test datasets from `test_datasets/` folder for immediate inference

---

## 🔗 Resources

- **Pre-trained Models & Test Data:** [Google Drive](https://drive.google.com/drive/folders/1QVjFhv3Sl98__i-UWwonSMHE51mzpGw4?usp=drive_link)
- **Raw Dataset 1 (All Data):** [Google Drive](https://drive.google.com/file/d/0B3e3qZpPtccsMFo5bk9Ib3VCc2c/view)
- **Raw Dataset 2 (MediaEval):** [GitHub](https://github.com/MKLab-ITI/image-verification-corpus/tree/master)

---

## 📚 References & Credits

We use the following datasets in this project:

### Dataset 1: All Data Dataset (TI-CNN)
```bibtex
@article{yang2018ticnn,
  author    = {Yang Yang and Lei Zheng and Jiawei Zhang and 
               Qingcai Cui and Zhoujun Li and Philip S. Yu},
  title     = {TI-CNN: Convolutional Neural Networks for Fake News Detection},
  journal   = {ArXiv},
  volume    = {abs/1806.00749},
  year      = {2018},
  url       = {https://api.semanticscholar.org/CorpusID:46934825}
}
```

### Dataset 2: MediaEval 2016 Image Verification Corpus
```bibtex
@inproceedings{boididou2015mediaeval,
  author    = {Christina Boididou and Katerina Andreadou and 
               Symeon Papadopoulos and Duc Tien Dang Nguyen and 
               G. Boato and Michael Riegler and Martha Larson and 
               Ioannis Kompatsiaris},
  title     = {Verifying Multimedia Use at MediaEval 2015},
  booktitle = {MediaEval Benchmarking Initiative for Multimedia Evaluation},
  year      = {2015},
  month     = {September}
}
```

**Please cite these datasets if you use them in your research.**

---

## 🤝 Contributing

Ensure all paths in `config.py` match your environment before running any pipeline.

---

## 📄 License

[Add your license information here]<|MERGE_RESOLUTION|>--- conflicted
+++ resolved
@@ -30,7 +30,6 @@
 
 ---
 
-<<<<<<< HEAD
 ## 🎯 Quick Start - Reproduce Results
 
 To reproduce the results from our trained models:
@@ -44,29 +43,11 @@
 2. **Setup:**
    ```bash
    # Place folders in your project root
-=======
-🎯 Quick Start - Reproduce Results
-To reproduce the results from our trained models:
-
-Download Pre-trained Models & Test Datasets:
-
-Access the Google Drive folder: Download Link (https://drive.google.com/drive/folders/1QVjFhv3Sl98__i-UWwonSMHE51mzpGw4?usp=drive_link).
-Access will be provided upon requesting.
-
-Download the best_models/ folder
-Download the test_datasets/ folder
-
-
-Setup:
-
-bash   # Place folders in your project root
->>>>>>> f6e1ac81
    project/
    ├── best_models/
    │   └── best_model.pth
    └── test_datasets/
        └── test_dataset.pt
-<<<<<<< HEAD
    ```
 
 3. **Load in Inference:**
@@ -126,7 +107,103 @@
 
 ---
 
-=======
+## 🎯 Quick Start - Reproduce Results
+
+To reproduce the results from our trained models:
+
+1. **Download Pre-trained Models & Test Datasets:**
+   - Access the Google Drive folder: [**Download Link**](https://drive.google.com/drive/folders/1QVjFhv3Sl98__i-UWwonSMHE51mzpGw4?usp=drive_link)
+   - Access will be provided upon request
+   - Download the `best_models/` folder
+   - Download the `test_datasets/` folder
+
+2. **Setup:**
+   ```bash
+   # Place folders in your project root
+   project/
+   ├── best_models/
+   │   └── best_model.pth
+   └── test_datasets/
+       └── test_dataset.pt
+   ```
+
+3. **Load in Inference:**
+   ```python
+   # In src/emgfnd/model_inference.py
+   
+   # Load pre-trained model
+   checkpoint = torch.load("best_models/best_model.pth")
+   
+   # Load test dataset
+   dataset_test = torch.load("test_datasets/test_dataset.pt")
+   ```
+
+4. **Run Inference:**
+   ```bash
+   python src/emgfnd/model_inference.py
+   ```
+
+---
+
+## 📊 Datasets
+
+### Pre-processed Datasets (Ready to Use)
+
+The Google Drive folder contains:
+- **`best_models/`** - Pre-trained model checkpoints
+- **`test_datasets/`** - Processed test embeddings and data
+
+**Download:** [Google Drive Link](https://drive.google.com/drive/folders/1QVjFhv3Sl98__i-UWwonSMHE51mzpGw4?usp=drive_link)
+
+### Raw Datasets (Start from Scratch)
+
+If you want to process the data from scratch, download the raw datasets:
+
+#### Dataset 1: All Data Dataset
+- **Link:** [Google Drive](https://drive.google.com/file/d/0B3e3qZpPtccsMFo5bk9Ib3VCc2c/view)
+- **Citation:**
+  ```
+  Yang Yang, Lei Zheng, Jiawei Zhang, Qingcai Cui, Zhoujun Li, and Philip S. Yu. 
+  "TI-CNN: Convolutional Neural Networks for Fake News Detection." 
+  ArXiv, abs/1806.00749, 2018.
+  ```
+- **Description:** Multi-platform fake news dataset with text and image data
+
+#### Dataset 2: MediaEval 2016 (Twitter Dataset)
+- **Link:** [GitHub Repository](https://github.com/MKLab-ITI/image-verification-corpus/tree/master)
+- **Citation:**
+  ```
+  Christina Boididou, Katerina Andreadou, Symeon Papadopoulos, Duc Tien Dang Nguyen, 
+  G. Boato, Michael Riegler, Martha Larson, and Ioannis Kompatsiaris. 
+  "Verifying Multimedia Use at MediaEval 2015." 
+  MediaEval Benchmarking Initiative for Multimedia Evaluation, 2015.
+  ```
+- **Description:** Twitter image verification corpus for fake news detection
+
+> **Note:** After downloading raw datasets, follow the [Pipelines](#pipelines) section to process them.
+
+---
+
+🎯 Quick Start - Reproduce Results
+To reproduce the results from our trained models:
+
+Download Pre-trained Models & Test Datasets:
+
+Access the Google Drive folder: Download Link (https://drive.google.com/drive/folders/1QVjFhv3Sl98__i-UWwonSMHE51mzpGw4?usp=drive_link).
+Access will be provided upon requesting.
+
+Download the best_models/ folder
+Download the test_datasets/ folder
+
+
+Setup:
+
+bash   # Place folders in your project root
+   project/
+   ├── best_models/
+   │   └── best_model.pth
+   └── test_datasets/
+       └── test_dataset.pt
 
 Load in Inference:
 
@@ -184,7 +261,6 @@
 uation. 09 2015.
 
 Note: After downloading raw datasets, follow the Pipelines section to process them.
->>>>>>> f6e1ac81
 ## ⚙️ Configuration
 
 ### Environment Variables
